{
  "name": "discord-irc",
  "version": "2.6.1",
  "description": "Connects IRC and Discord channels by sending messages back and forth.",
  "keywords": [
    "discord",
    "irc",
    "gateway",
    "bot",
    "discord-irc",
    "reactiflux"
  ],
  "engines": {
    "node": ">=6.0.0"
  },
  "main": "dist/index.js",
  "bin": "dist/index.js",
  "repository": {
    "type": "git",
    "url": "git@github.com:reactiflux/discord-irc.git"
  },
  "bugs": {
    "url": "https://github.com/reactiflux/discord-irc/issues"
  },
  "scripts": {
    "start": "node dist/index.js",
    "build": "babel lib --out-dir dist",
    "prepare": "npm run build",
    "lint": "eslint . --ignore-path .gitignore",
    "coverage": "nyc --require babel-core/register _mocha -- test/*.test.js",
    "report": "nyc report --reporter=text-lcov | coveralls",
    "test": "npm run lint && npm run coverage"
  },
  "author": {
    "name": "Reactiflux"
  },
  "license": "MIT",
  "dependencies": {
    "check-env": "1.3.0",
<<<<<<< HEAD
    "commander": "2.15.1",
    "discord.js": "11.4.2",
    "irc-colors": "1.4.2",
=======
    "commander": "2.18.0",
    "discord.js": "11.3.2",
    "irc-colors": "1.4.3",
>>>>>>> 21eda4ef
    "irc-formatting": "1.0.0-rc3",
    "irc-upd": "0.10.0",
    "lodash": "^4.17.4",
    "simple-markdown": "0.4.2",
    "strip-json-comments": "2.0.1",
    "winston": "3.1.0"
  },
  "devDependencies": {
    "babel-cli": "^6.6.5",
    "babel-core": "^6.7.4",
    "babel-eslint": "^8.0.1",
    "babel-preset-node6": "^11.0.0",
    "babel-preset-stage-0": "^6.5.0",
    "chai": "^4.0.2",
    "coveralls": "^3.0.0",
    "eslint": "^4.8.0",
    "eslint-config-airbnb-base": "^12.0.1",
    "eslint-plugin-import": "^2.7.0",
    "mocha": "^5.0.0",
    "nyc": "^13.0.1",
    "sinon": "^4.0.1",
    "sinon-chai": "^2.8.0"
  }
}<|MERGE_RESOLUTION|>--- conflicted
+++ resolved
@@ -37,15 +37,9 @@
   "license": "MIT",
   "dependencies": {
     "check-env": "1.3.0",
-<<<<<<< HEAD
-    "commander": "2.15.1",
+    "commander": "2.18.0",
     "discord.js": "11.4.2",
-    "irc-colors": "1.4.2",
-=======
-    "commander": "2.18.0",
-    "discord.js": "11.3.2",
     "irc-colors": "1.4.3",
->>>>>>> 21eda4ef
     "irc-formatting": "1.0.0-rc3",
     "irc-upd": "0.10.0",
     "lodash": "^4.17.4",
